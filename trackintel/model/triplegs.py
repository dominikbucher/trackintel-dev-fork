--- conflicted
+++ resolved
@@ -69,17 +69,14 @@
         See :func:`trackintel.geogr.distances.calculate_distance_matrix`.
         """
         return ti.geogr.distances.calculate_distance_matrix(self._obj, *args, **kwargs)
-<<<<<<< HEAD
 
     def predict_transport_mode(self, *args, **kwargs):
         """Predict/impute the transport mode with which each tripleg was likely covered.
         See :func:`trackintel.analysis.transport_mode_identification.predict_transport_mode`.
         """
         return ti.analysis.transport_mode_identification.predict_transport_mode(self._obj, *args, **kwargs)
-=======
     
     def spatial_filter(self, *args, **kwargs):
         """Filter triplegs with a geo extent.
         See :func:`trackintel.preprocessing.filter.spatial_filter`."""
         return ti.preprocessing.filter.spatial_filter(self._obj, *args, **kwargs)
->>>>>>> 3e897beb
