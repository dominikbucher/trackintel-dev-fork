import ast
import copy
import datetime
<<<<<<< HEAD

=======
>>>>>>> 395bc2ae
import pandas as pd
from shapely.geometry import LineString
from simplification.cutil import simplify_coords  # , simplify_coordsvw

def smoothen_triplegs(triplegs, method='douglas-peucker', epsilon = 1.0):
    """reduces number of points while retaining structure of tripleg
    Parameters
    ----------
    triplegs: shapely file
        triplegs to be reduced
    method: method used to smoothen
        only one method available so far
    epsilon: float
        slack parameter, higher epsilon means removing more points
    """
    input_copy = copy.deepcopy(triplegs)
    input_copy.geometry = [LineString(ast.literal_eval(str(simplify_coords(input_copy.geometry[i].coords, epsilon))))
                           for i in range(len(input_copy.geometry))]
    return input_copy

def _temp_trip_stack_has_tripleg(temp_trip_stack):
    """
    Check if a trip has at least 1 tripleg
    Parameters
    ----------
        temp_trip_stack : list
                    list of dictionary like elements (either pandas series or python dictionary). Contains all elements
                    that will be aggregated into a trip

    Returns
    -------
    Bool
    """

    has_tripleg = False
    for row in temp_trip_stack:
        if row['type'] == 'tripleg':
            has_tripleg = True
            break

    return has_tripleg


def _create_trip_from_stack(temp_trip_stack, origin_activity, destination_activity, trip_id_counter):
    """
    Aggregate information of trip elements in a structured dictionary

    Parameters
    ----------
    temp_trip_stack : list
                    list of dictionary like elements (either pandas series or python dictionary). Contains all elements
                    that will be aggregated into a trip
    origin_activity : dictionary like
                    Either dictionary or pandas series
    destination_activity : dictionary like
                    Either dictionary or pandas series
    trip_id_counter : int
            current trip id

    Returns
    -------
    dictionary

    """

    # this function return and empty dict if no tripleg is in the stack
    first_trip_element = temp_trip_stack[0]
    last_trip_element = temp_trip_stack[-1]

    # all data has to be from the same user
    assert origin_activity['user_id'] == last_trip_element['user_id']

    # double check if trip requirements are fulfilled
    assert origin_activity['activity'] == True
    assert destination_activity['activity'] == True
    assert first_trip_element['activity'] == False

    trip_dict_entry = {'id': trip_id_counter,
                       'user_id': origin_activity['user_id'],
                       'started_at': first_trip_element['started_at'],
                       'finished_at': last_trip_element['finished_at'],
<<<<<<< HEAD
                       'origin_staypoint_id': origin_activity['id'],
                       'destination_staypoint_id': destination_activity['id']}
=======
                       'origin': origin_activity['id'],
                       'destination': destination_activity['id']}
>>>>>>> 395bc2ae

    return trip_dict_entry


def _return_ids_to_df(temp_trip_stack, origin_activity, destination_activity, spts, tpls, trip_id_counter):
    """
    Write trip ids into the staypoint and tripleg GeoDataFrames.

    Parameters
    ----------
    temp_trip_stack : list
                    list of dictionary like elements (either pandas series or python dictionary). Contains all elements
                    that will be aggregated into a trip
    origin_activity : dictionary like
                    Either dictionary or pandas series
    destination_activity : dictionary like
                    Either dictionary or pandas series
    spts : GeoDataFrame
            Staypoints
    tpls :
            Triplegs
    trip_id_counter : int
            current trip id

    Returns
    -------
    None
        Function alters the staypoint and tripleg GeoDataFrames inplace
    """

    spts.loc[spts['id'] == origin_activity['id'], ['next_trip_id']] = trip_id_counter
    spts.loc[spts['id'] == destination_activity['id'], ['prev_trip_id']] = trip_id_counter

    for row in temp_trip_stack:
        if row['type'] == 'tripleg':
            tpls.loc[tpls['id'] == row['id'], ['trip_id']] = trip_id_counter
        elif row['type'] == 'staypoint':
            spts.loc[spts['id'] == row['id'], ['trip_id']] = trip_id_counter


def generate_trips(stps_input, tpls_input, gap_threshold=15, id_offset=0, print_progress=False):
    """ Generate trips based on staypoints and triplegs

    `generate_trips` aggregates the staypoints `stps_input` and `tpls_input` into `trips` which are returned
      in a new DataFrame. The function returns new versions of `stps_input` and `tpls_input` that are identically except
    for additional id's that allow the matching between staypoints, triplegs and trips.


    Parameters
    ----------
    stps_input : GeoDataFrame
                Staypoints that are used for the trip generation
    tpls_input : GeoDataFrame
                Triplegs that are used for the trip generation
    gap_threshold : float
                Maximum allowed temporal gap size in minutes. If tracking data is misisng for more than `gap_threshold`
                minutes, then a new trip begins after the gap.
    id_offset : int
                IDs for trips are incremented starting from this value.

    Returns
    -------
    (GeoDataFrame, GeoDataFrame, GeoDataFrame)
        the tuple contains (staypoints, triplegs, trips)

    Notes
    -----
    Trips are an aggregation level in transport planning that summarize all movement and all non-essential actions
    (e.g., waiting) between two relevant activities.
    The function returns altered versions of the input staypoints and triplegs. Staypoints receive the fields
    [`trip_id` `prev_trip_id` and `next_trip_id`], triplegs receive the field [`trip_id`].
    The following assumptions are implemented
        - All movement before the first and after the last activity is omitted
        - If we do not record a person for more than `gap_threshold` minutes, we assume that the person performed an
            activity in the recording gap and split the trip at the gap.
        - Trips that start/end in a recording gap can have an unknown origin/destination
        - There are no trips without a (recored) tripleg


    """
    assert 'activity' in stps_input.columns, "staypoints need the column 'activities' \
                                         to be able to generate trips"

    # we copy the input because we need to add a temporary column
    tpls = tpls_input.copy()
    spts = stps_input.copy()

    trip_id_counter = id_offset
    tpls['type'] = 'tripleg'
    spts['type'] = 'staypoint'
    tpls['prev_trip_id'] = None
    spts['next_trip_id'] = None
    spts['trip_id'] = None

    trips_of_user_list = []
    dont_print_list = []

    # create table with relevant information from triplegs and staypoints.
    spts_tpls = spts[['started_at', 'finished_at', 'user_id', 'id', 'type', 'activity']].append(
        tpls[['started_at', 'finished_at', 'user_id', 'id', 'type']])

    # transform nan to bool
    spts_tpls['activity'] = spts_tpls['activity'] == True

    spts_tpls.sort_values(by=['user_id', 'started_at'], inplace=True)
    spts_tpls['started_at_next'] = spts_tpls['started_at'].shift(-1)
    spts_tpls['activity_next'] = spts_tpls['activity'].shift(-1)

    for user_id_this in spts_tpls['user_id'].unique():

        spts_tpls_this = spts_tpls[spts_tpls['user_id'] == user_id_this]
        # assert (spts_tpls_this['started_at'].is_monotonic)  # this is expensive and should be replaced

        origin_activity = None
        temp_trip_stack = []
        before_first_trip = True
        in_tripleg = False

        for _, row in spts_tpls_this.iterrows():
            if print_progress:
                if trip_id_counter % 100 == 0:
                    if not trip_id_counter in dont_print_list:
                        print("trip number: {}".format(trip_id_counter))
                        dont_print_list.append(trip_id_counter)

            # skip all non-activities before the first trip
            if before_first_trip:
                if row['activity'] == False:
                    continue
                else:
                    before_first_trip = False

            # check if we can start a new trip
            if in_tripleg is False:
                # If there are several activities in a row, we skip until the last one
                if row['activity'] is True and row['activity_next'] is True:
                    continue

                # if we did not start a tripleg yet and the origin is set
                # encountering another activity means that we have to defer the
                # start of the trip by 1
                elif row['activity'] is True and origin_activity is not None:
                    origin_activity = row
                    continue

                # If the current row is an activity and `origin_activity` is not set
                # then we start a new trip. This is for example the case for the first trip
                elif row['activity'] is True and origin_activity is None:
                    origin_activity = row
                    in_tripleg = True
                    continue

                # this is the standard case after we regularly finished a tripleg
                elif row['activity'] is False and origin_activity is not None:
                    in_tripleg = True

            if in_tripleg is True:
                # during trip generation/recording

                # check if gap
                if row['started_at_next'] - row['finished_at'] > datetime.timedelta(minutes=gap_threshold):
                    # in case of a (temporal) gap we split the trip. This means we save the current trip and start
                    # in case of a gap, the destination of the current trip and the origin of the next trip
                    # are unknown. For the next trip, we set the `in_tripleg` flag to true to add everything after
                    # the gap to the new trip (e.g., we don't skip until the next activity).

                    # if the trip stack is empty, we do not generate the current trip.
                    if len(temp_trip_stack) == 0:
                        origin_activity = {'user_id': row['user_id'], 'activity': True, 'id': None}
                        in_tripleg = True
                        temp_trip_stack = list()

                    # if the trip has no recored tripleg, we do not generate the current trip.
                    elif (not _temp_trip_stack_has_tripleg(temp_trip_stack)):
                        origin_activity = {'user_id': row['user_id'], 'activity': True, 'id': None}
                        in_tripleg = True
                        temp_trip_stack = list()

                    else:
                        # generate trip, start new trip
                        destination_activity = {'user_id': row['user_id'], 'activity': True, 'id': None}

                        trips_of_user_list.append(_create_trip_from_stack(temp_trip_stack, origin_activity,
                                                                          destination_activity, trip_id_counter))
                        _return_ids_to_df(temp_trip_stack, origin_activity, destination_activity,
                                          spts, tpls, trip_id_counter)

                        trip_id_counter += 1
                        origin_activity = destination_activity
                        destination_activity = None
                        temp_trip_stack = list()
                        in_tripleg = True

                # check if trip ends regularly
                elif row['activity'] is True:
                    # if there are no triplegs in the trip, set the current activity as origin and start over
                    if not _temp_trip_stack_has_tripleg(temp_trip_stack):
                        origin_activity = row
                        temp_trip_stack = list()
                        in_tripleg = True

                    # record trip and reset flags
                    else:
                        destination_activity = row
                        trips_of_user_list.append(_create_trip_from_stack(temp_trip_stack, origin_activity,
                                                                          destination_activity, trip_id_counter))
                        _return_ids_to_df(temp_trip_stack, origin_activity, destination_activity,
                                          spts, tpls, trip_id_counter)
                        trip_id_counter += 1
                        origin_activity = destination_activity
                        destination_activity = None
                        temp_trip_stack = list()
                        in_tripleg = False

                else:
                    temp_trip_stack.append(row)

    trips = pd.DataFrame(trips_of_user_list)
    tpls.drop(['type'], axis=1, inplace=True)
    spts.drop(['type'], axis=1, inplace=True)

    return spts, tpls, trips<|MERGE_RESOLUTION|>--- conflicted
+++ resolved
@@ -1,10 +1,7 @@
 import ast
 import copy
 import datetime
-<<<<<<< HEAD
-
-=======
->>>>>>> 395bc2ae
+import pandas as pd
 import pandas as pd
 from shapely.geometry import LineString
 from simplification.cutil import simplify_coords  # , simplify_coordsvw
@@ -86,13 +83,8 @@
                        'user_id': origin_activity['user_id'],
                        'started_at': first_trip_element['started_at'],
                        'finished_at': last_trip_element['finished_at'],
-<<<<<<< HEAD
                        'origin_staypoint_id': origin_activity['id'],
                        'destination_staypoint_id': destination_activity['id']}
-=======
-                       'origin': origin_activity['id'],
-                       'destination': destination_activity['id']}
->>>>>>> 395bc2ae
 
     return trip_dict_entry
 
