--- conflicted
+++ resolved
@@ -128,11 +128,6 @@
                                 # store matching
                                 posfix_staypoint_matching[staypoint_id_counter] = [
                                     pfs[j]['id']]  # rather [k for k in range(i, j)]?
-<<<<<<< HEAD
-
-=======
-                                
->>>>>>> 5b35e7ae
                                 staypoint_id_counter += 1
                                 ret_staypoints = ret_staypoints.append(staypoint, ignore_index=True)
                         i = j
