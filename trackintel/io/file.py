--- conflicted
+++ resolved
@@ -162,13 +162,8 @@
     gdf = locations.copy()
     gdf['center'] = locations['center'].apply(wkt.dumps)
     if 'extent' in gdf.columns:
-<<<<<<< HEAD
         gdf['extent'] = locations['extent'].apply(wkt.dumps)
-    gdf.to_csv(filename, index=False, *args, **kwargs)
-=======
-        gdf['extent'] = places['extent'].apply(wkt.dumps)
     gdf.to_csv(filename, index=True, *args, **kwargs)
->>>>>>> 014c0882
 
 
 def read_trips_csv(*args, **kwargs):
